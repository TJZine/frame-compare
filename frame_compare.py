--- conflicted
+++ resolved
@@ -1,20 +1,13 @@
 from __future__ import annotations
 
 import re
-<<<<<<< HEAD
-=======
 import sys
->>>>>>> 0323a6a9
 import shutil
 import webbrowser
 from collections import Counter, defaultdict
 from dataclasses import dataclass
 from pathlib import Path
-<<<<<<< HEAD
 from typing import Dict, List, Mapping, Optional, Sequence, Tuple
-=======
-from typing import Dict, Iterable, List, Mapping, Optional, Sequence, Tuple
->>>>>>> 0323a6a9
 
 import click
 from rich import print
@@ -74,7 +67,6 @@
     applied_fps: Optional[Tuple[int, int]] = None
 
 
-<<<<<<< HEAD
 @dataclass
 class RunResult:
     files: List[Path]
@@ -94,8 +86,6 @@
         self.rich_message = rich_message or message
 
 
-=======
->>>>>>> 0323a6a9
 def _discover_media(root: Path) -> List[Path]:
     return [p for p in os_sorted(root.iterdir()) if p.suffix.lower() in SUPPORTED_EXTS]
 
@@ -381,22 +371,12 @@
 
     clips = [plan.clip for plan in plans]
     if any(clip is None for clip in clips):
-<<<<<<< HEAD
         raise CLIAppError("Clip initialisation failed")
-=======
-        print("[red]Internal error:[/red] Clip initialisation failed")
-        sys.exit(1)
->>>>>>> 0323a6a9
 
     analyze_index = [plan.path for plan in plans].index(analyze_path)
     analyze_clip = plans[analyze_index].clip
     if analyze_clip is None:
-<<<<<<< HEAD
         raise CLIAppError("Missing clip for analysis")
-=======
-        print("[red]Internal error:[/red] Missing clip for analysis")
-        sys.exit(1)
->>>>>>> 0323a6a9
 
     cache_info = _build_cache_info(root, plans, cfg, analyze_index)
 
@@ -459,7 +439,6 @@
     return result
 
 
-<<<<<<< HEAD
 @click.command()
 @click.option("--config", "config_path", default="config.toml", show_default=True, help="Path to config.toml")
 @click.option("--input", "input_dir", default=None, help="Override [paths.input_dir] from config.toml")
@@ -473,9 +452,6 @@
     slowpics_url = result.slowpics_url
     cfg = result.config
     out_dir = result.out_dir
-=======
-    _print_summary([plan.path for plan in plans], frames, out_dir, slowpics_url)
->>>>>>> 0323a6a9
 
     if slowpics_url:
         if cfg.slowpics.open_in_browser:
