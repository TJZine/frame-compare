# Changelog

All notable user-visible updates will be documented in this file in reverse chronological order.

<<<<<<< HEAD
- *2025-10-01:* Added selection metadata persistence v1: cached JSON sidecar, compframes annotations, CLI summary metrics, and screenshot overlay reuse without rerunning analysis.
=======
- *2025-10-02:* Scoped audio alignment's NumPy flush-to-zero warning suppression to local contexts and added regression tests to guard global diagnostics.
- *2025-10-01:* Added `docs/audio_alignment_pipeline.md` to detail the alignment workflow, configuration constraints, and offsets file contract.
- *2025-09-30:* Enhanced CLI group blocks with accent subhead glyphs, dimmed divider rules, numeric alignment, and verbose legends describing token colouring for RENDER/PREPARE sections.
- *2025-09-30:* Diagnostic overlay now replaces the HDR MAX/AVG measurement block with the render resolution summary, mastering display luminance (when available), and a `Frame Selection Type` line sourced from cached selection metadata.
>>>>>>> 3dd5297c
- *2025-09-29:* Initialize changelog to align with repository persistence rules.
- *2025-09-29:* Revamped CLI presentation: extended palette, added style spans, highlights, section accents, progress bar styling, verification metrics, and refreshed templates per `features/CLI/GUIDE.md`.
- *2025-10-02:* Hardened TMDB caching with configurable entry limits and TTL-based eviction to prevent long-running CLI sessions from leaking memory.<|MERGE_RESOLUTION|>--- conflicted
+++ resolved
@@ -2,14 +2,10 @@
 
 All notable user-visible updates will be documented in this file in reverse chronological order.
 
-<<<<<<< HEAD
+- *2025-10-02:* Scoped audio alignment's NumPy flush-to-zero warning suppression to local contexts, added regression tests to keep diagnostics available, and hardened TMDB caching with TTL-aware eviction to cap memory growth during long CLI sessions.
 - *2025-10-01:* Added selection metadata persistence v1: cached JSON sidecar, compframes annotations, CLI summary metrics, and screenshot overlay reuse without rerunning analysis.
-=======
-- *2025-10-02:* Scoped audio alignment's NumPy flush-to-zero warning suppression to local contexts and added regression tests to guard global diagnostics.
 - *2025-10-01:* Added `docs/audio_alignment_pipeline.md` to detail the alignment workflow, configuration constraints, and offsets file contract.
 - *2025-09-30:* Enhanced CLI group blocks with accent subhead glyphs, dimmed divider rules, numeric alignment, and verbose legends describing token colouring for RENDER/PREPARE sections.
-- *2025-09-30:* Diagnostic overlay now replaces the HDR MAX/AVG measurement block with the render resolution summary, mastering display luminance (when available), and a `Frame Selection Type` line sourced from cached selection metadata.
->>>>>>> 3dd5297c
+- *2025-09-30:* Diagnostic overlay now replaces the HDR MAX/AVG measurement block with render resolution details, mastering display luminance (if present), and cached frame-selection metadata while trimming redundant frame-info lines for leaner CLI banners.
 - *2025-09-29:* Initialize changelog to align with repository persistence rules.
-- *2025-09-29:* Revamped CLI presentation: extended palette, added style spans, highlights, section accents, progress bar styling, verification metrics, and refreshed templates per `features/CLI/GUIDE.md`.
-- *2025-10-02:* Hardened TMDB caching with configurable entry limits and TTL-based eviction to prevent long-running CLI sessions from leaking memory.+- *2025-09-29:* Revamped CLI presentation: extended palette, added style spans, highlights, section accents, progress bar styling, verification metrics, and refreshed templates per `features/CLI/GUIDE.md`.