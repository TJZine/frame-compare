--- conflicted
+++ resolved
@@ -331,17 +331,12 @@
 
     props = _extract_frame_props(clip)
     resolved_cfg = cfg.resolved()
-<<<<<<< HEAD
-    source_range = _normalise_color_range(props.get("_ColorRange") or props.get("ColorRange"))
-    target_range_name = _normalise_range_name(resolved_cfg.dst_range) or "full"
-    target_range_value = _RANGE_NAME_TO_VALUE.get(target_range_name, 0)
-=======
     source_range_value = props.get("_ColorRange")
     if source_range_value is None:
         source_range_value = props.get("ColorRange")
     source_range = _normalise_color_range(source_range_value)
-    target_range = _normalise_color_range(resolved_cfg.dst_range)
->>>>>>> aff93335
+    target_range_name = _normalise_range_name(resolved_cfg.dst_range) or "full"
+    target_range_value = _RANGE_NAME_TO_VALUE.get(target_range_name, 0)
 
     try:
         hdr_detected = is_hdr(props)
@@ -397,10 +392,6 @@
     output = _dither_to_rgb24(tonemapped, resolved_cfg, target_range=target_range_name)
     backend = "placebo" if used_libplacebo else "fallback"
     output = _stamp_tonemap_metadata(output, resolved_cfg, backend=backend)
-<<<<<<< HEAD
-    output = _set_sdr_props(output, color_range=target_range_value)
-=======
->>>>>>> aff93335
     if resolved_cfg.overlay:
         output = apply_overlay(output, resolved_cfg)
     output = _set_sdr_props(output, color_range=target_range)
