--- conflicted
+++ resolved
@@ -80,7 +80,6 @@
     target_w = int(round(cropped_w * scale)) if scale != 1 else cropped_w
     target_w = max(1, target_w)
     return (target_w, desired_h)
-<<<<<<< HEAD
 
 
 def _plan_geometry(clips: Sequence[object], cfg: ScreenshotConfig) -> List[dict[str, object]]:
@@ -136,63 +135,6 @@
     return plans
 
 
-=======
-
-
-def _plan_geometry(clips: Sequence[object], cfg: ScreenshotConfig) -> List[dict[str, object]]:
-    plans: List[dict[str, object]] = []
-    for clip in clips:
-        width = getattr(clip, "width", None)
-        height = getattr(clip, "height", None)
-        if not isinstance(width, int) or not isinstance(height, int):
-            raise ScreenshotGeometryError("Clip missing width/height metadata")
-
-        crop = plan_mod_crop(width, height, cfg.mod_crop, cfg.letterbox_pillarbox_aware)
-        cropped_w = width - crop[0] - crop[2]
-        cropped_h = height - crop[1] - crop[3]
-        if cropped_w <= 0 or cropped_h <= 0:
-            raise ScreenshotGeometryError("Invalid crop results")
-
-        plans.append(
-            {
-                "width": width,
-                "height": height,
-                "crop": crop,
-                "cropped_w": cropped_w,
-                "cropped_h": cropped_h,
-            }
-        )
-
-    single_res_target = int(cfg.single_res) if cfg.single_res > 0 else None
-    if single_res_target is not None:
-        desired_height = max(1, single_res_target)
-        global_target = None
-    else:
-        desired_height = None
-        global_target = max((plan["cropped_h"] for plan in plans), default=None) if cfg.upscale else None
-
-    for plan in plans:
-        cropped_h = int(plan["cropped_h"])
-        if desired_height is not None:
-            target_h = desired_height
-            if not cfg.upscale and target_h > cropped_h:
-                target_h = cropped_h
-        elif global_target is not None:
-            target_h = max(cropped_h, int(global_target))
-        else:
-            target_h = cropped_h
-
-        plan["scaled"] = _compute_scaled_dimensions(
-            int(plan["width"]),
-            int(plan["height"]),
-            plan["crop"],
-            target_h,
-        )
-
-    return plans
-
-
->>>>>>> 0323a6a9
 def _sanitise_label(label: str) -> str:
     cleaned = label.replace(os.sep, "_").replace("/", "_")
     return cleaned.strip() or "comparison"
@@ -224,7 +166,6 @@
     return {0: 0, 1: 1, 2: 2}.get(normalised, 1)
 
 
-<<<<<<< HEAD
 def _save_frame_with_fpng(
     clip,
     frame_idx: int,
@@ -237,45 +178,6 @@
         import vapoursynth as vs  # type: ignore
     except Exception as exc:  # pragma: no cover - requires runtime deps
         raise ScreenshotWriterError("VapourSynth is required for screenshot export") from exc
-=======
-def _annotate_frame(image, frame_idx: int):
-    try:
-        from PIL import Image, ImageDraw  # type: ignore
-    except Exception as exc:  # pragma: no cover - requires runtime deps
-        raise ScreenshotWriterError("Pillow is required to annotate screenshots") from exc
-
-    if image.mode != "RGBA":
-        image = image.convert("RGBA")
-    draw = ImageDraw.Draw(image)
-    text = f"Frame {frame_idx}"
-    padding = 8
-    text_box = draw.textbbox((0, 0), text)
-    box_width = text_box[2] - text_box[0] + 2 * padding
-    box_height = text_box[3] - text_box[1] + 2 * padding
-    draw.rectangle(
-        [
-            (0, image.height - box_height),
-            (box_width, image.height),
-        ],
-        fill=(0, 0, 0, 160),
-    )
-    draw.text((padding, image.height - box_height + padding), text, fill=(255, 255, 255, 255))
-    return image.convert("RGB")
-
-
-def _save_frame_with_vapoursynth(
-    clip,
-    frame_idx: int,
-    crop: Tuple[int, int, int, int],
-    scaled: Tuple[int, int],
-    path: Path,
-    cfg: ScreenshotConfig,
-) -> None:
-    try:
-        import vapoursynth as vs  # type: ignore
-    except Exception as exc:  # pragma: no cover - requires runtime deps
-        raise ScreenshotWriterError("VapourSynth with Pillow support is required for screenshot export") from exc
->>>>>>> 0323a6a9
 
     if not isinstance(clip, vs.VideoNode):
         raise ScreenshotWriterError("Expected a VapourSynth clip for rendering")
@@ -305,7 +207,6 @@
 
     render_clip = work
     if cfg.add_frame_info:
-<<<<<<< HEAD
         text_ns = getattr(core, "text", None)
         text_filter = getattr(text_ns, "Text", None) if text_ns is not None else None
         if callable(text_filter):
@@ -392,9 +293,6 @@
     if process.returncode != 0:
         stderr = process.stderr.decode("utf-8", "ignore").strip()
         raise ScreenshotWriterError(f"FFmpeg failed for frame {frame_idx}: {stderr or 'unknown error'}")
-=======
-        image = _annotate_frame(image, frame_idx)
->>>>>>> 0323a6a9
 
     if cfg.add_frame_info:
         logger.debug(
@@ -549,11 +447,7 @@
                         height,
                     )
                 else:
-<<<<<<< HEAD
                     _save_frame_with_fpng(clip, frame_idx, crop, scaled, target_path, cfg)
-=======
-                    _save_frame_with_vapoursynth(clip, frame_idx, crop, scaled, target_path, cfg)
->>>>>>> 0323a6a9
             except ScreenshotWriterError:
                 raise
             except Exception as exc:
