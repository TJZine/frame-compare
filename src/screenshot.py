"""Screenshot planning and export utilities."""

from __future__ import annotations

import logging
import os
import shutil
import subprocess
import re
from functools import partial
from pathlib import Path
<<<<<<< HEAD
from typing import Any, Callable, Dict, List, Mapping, Optional, Sequence, TypedDict
=======
from typing import Any, Callable, Dict, List, Mapping, Sequence, Tuple
>>>>>>> 2750175a

from src.datatypes import ScreenshotConfig

_INVALID_LABEL_PATTERN = re.compile(r'[<>:"/\\|?*\x00-\x1f]')


logger = logging.getLogger(__name__)


_DEBUG_PROP_KEYS = ("_Matrix", "_Transfer", "_Primaries", "_ColorRange")
_COLOR_RANGE_LABELS = {
    0: "Full (0)",
    1: "Limited (1)",
    2: "Undefined (2)",
    3: "Variable (3)",
}


<<<<<<< HEAD
class _GeometryPlan(TypedDict, total=False):
    width: int
    height: int
    crop: tuple[int, int, int, int]
    cropped_w: int
    cropped_h: int
    scaled: tuple[int, int]


=======
>>>>>>> 2750175a
def _normalize_prop_value(value: Any) -> Any:
    if isinstance(value, bytes):
        return value.decode("utf-8", "ignore")
    return value


def _describe_vs_format(fmt: Any) -> str:
    if fmt is None:
        return "unknown"
    name = getattr(fmt, "name", None)
    if isinstance(name, str) and name:
        return name
    identifier = getattr(fmt, "id", None)
    if identifier is not None:
        return f"id={identifier}"
    return str(fmt)


def _describe_color_range(value: Any) -> str:
    normalized = _normalize_prop_value(value)
    if isinstance(normalized, int):
        label = _COLOR_RANGE_LABELS.get(normalized)
        return label or f"{normalized}"
    if isinstance(normalized, str):
        return normalized
    return str(normalized)


def _pick_debug_frame_index(clip: Any, frame_idx: int) -> int:
    total = getattr(clip, "num_frames", None)
    if isinstance(total, int) and total > 0:
        return max(0, min(int(frame_idx), total - 1))
    return max(0, int(frame_idx))


def _collect_clip_debug_info(clip: Any, frame_idx: int) -> Dict[str, Any]:
    info: Dict[str, Any] = {}
    width = getattr(clip, "width", None)
    height = getattr(clip, "height", None)
    if isinstance(width, int) and isinstance(height, int):
        info["dimensions"] = f"{width}x{height}"
    info["format"] = _describe_vs_format(getattr(clip, "format", None))

    sample_idx = _pick_debug_frame_index(clip, frame_idx)
    try:
        frame = clip.get_frame(sample_idx)
    except Exception as exc:  # pragma: no cover - best effort diagnostics
        info["frame_error"] = f"{type(exc).__name__}: {exc}"
        return info

    props: Dict[str, Any] = {}
    for key in _DEBUG_PROP_KEYS:
        if key in frame.props:
            props[key] = _normalize_prop_value(frame.props.get(key))
    if props:
        info["props"] = props
        if "_ColorRange" in props:
            info["color_range"] = _describe_color_range(props["_ColorRange"])
    return info


def _summarize_debug_info(info: Dict[str, Any]) -> str:
    parts: List[str] = []
    dimensions = info.get("dimensions")
    if dimensions:
        parts.append(f"dims={dimensions}")
    fmt = info.get("format")
    if fmt:
        parts.append(f"fmt={fmt}")
    color_range = info.get("color_range")
    if color_range:
        parts.append(f"range={color_range}")
    props = info.get("props")
    if isinstance(props, dict) and props:
        prop_parts = []
        for key in _DEBUG_PROP_KEYS:
            if key in props:
                prop_parts.append(f"{key}={props[key]}")
        if prop_parts:
            parts.append("props[" + ", ".join(prop_parts) + "]")
    frame_error = info.get("frame_error")
    if frame_error:
        parts.append(f"frame_error={frame_error}")
    return ", ".join(parts) if parts else "no data"


<<<<<<< HEAD
def _ensure_rgb24(core: Any, clip: Any, frame_idx: int) -> Any:
=======
def _ensure_rgb24(core, clip, frame_idx):
>>>>>>> 2750175a
    try:
        import vapoursynth as vs  # type: ignore
    except Exception as exc:  # pragma: no cover - requires runtime deps
        raise ScreenshotWriterError("VapourSynth is required for screenshot export") from exc

    fmt = getattr(clip, "format", None)
    color_family = getattr(fmt, "color_family", None) if fmt is not None else None
    bits = getattr(fmt, "bits_per_sample", None) if fmt is not None else None
    if color_family == getattr(vs, "RGB", object()) and bits == 8:
        try:
            return clip.std.SetFrameProps(
                _Matrix=1,
                _Primaries=1,
                _Transfer=1,
                _ColorRange=0,
            )
        except Exception:
            return clip

    resize_ns = getattr(core, "resize", None)
    if resize_ns is None:
        raise ScreenshotWriterError("VapourSynth core is missing resize namespace")
    point = getattr(resize_ns, "Point", None)
    if not callable(point):
        raise ScreenshotWriterError("VapourSynth resize.Point is unavailable")

    dither = "error_diffusion" if isinstance(bits, int) and bits > 8 else "none"
    try:
        converted = point(clip, format=vs.RGB24, range=vs.RANGE_FULL, dither_type=dither)
    except Exception as exc:  # pragma: no cover - defensive
        raise ScreenshotWriterError(f"Failed to convert frame {frame_idx} to RGB24: {exc}") from exc

    try:
        converted = converted.std.SetFrameProps(
            _Matrix=1,
            _Primaries=1,
            _Transfer=1,
            _ColorRange=0,
        )
    except Exception:  # pragma: no cover - best effort
        pass
    return converted


def _clamp_frame_index(clip: Any, frame_idx: int) -> tuple[int, bool]:
    total_frames = getattr(clip, "num_frames", None)
    if not isinstance(total_frames, int) or total_frames <= 0:
        return max(0, int(frame_idx)), False
    max_index = max(0, total_frames - 1)
    clamped = max(0, min(int(frame_idx), max_index))
    return clamped, clamped != frame_idx


FRAME_INFO_STYLE = 'sans-serif,20,&H00FFFFFF,&H000000FF,&H00000000,&H00000000,"0,0,0,0,100,100,0,0,1,2,0,7,10,10,10,1"'
FRAME_INFO_BOTTOM_LEFT_STYLE = 'sans-serif,20,&H00FFFFFF,&H000000FF,&H00000000,&H00000000,"0,0,0,0,100,100,0,0,1,2,0,1,10,10,10,1"'


def _decode_prop_text(value: object) -> str:
    if isinstance(value, bytes):
        return value.decode("utf-8", "ignore")
    if isinstance(value, str):
        return value
    return ""


def _apply_frame_info_overlay(
    core: Any,
    clip: Any,
    title: str,
    requested_frame: int | None,
    selection_label: str | None,
) -> Any:
    try:
        import vapoursynth as vs  # type: ignore
    except Exception:  # pragma: no cover - requires runtime deps
        return clip

    std_ns = getattr(core, "std", None)
    sub_ns = getattr(core, "sub", None)
    if std_ns is None or sub_ns is None:
        logger.debug('VapourSynth core missing std/sub namespaces; skipping frame overlay')
        return clip

    frame_eval = getattr(std_ns, 'FrameEval', None)
    subtitle = getattr(sub_ns, 'Subtitle', None)
    text_ns = getattr(core, 'text', None)
    draw_text = getattr(text_ns, 'Text', None) if text_ns is not None else None
    if not callable(frame_eval) or not callable(subtitle):
        logger.debug('Required VapourSynth overlay functions unavailable; skipping frame overlay')
        return clip

    try:
        limited_clip = clip.std.SetFrameProps(_ColorRange=0)
    except Exception:  # pragma: no cover - best effort
        limited_clip = clip
    convert_back = None
    set_frame_props = getattr(std_ns, "SetFrameProps", None)

    if callable(point):
        try:
            limited_clip = point(clip, range=vs.RANGE_LIMITED, dither_type="none")
            if callable(set_frame_props):
                try:
                    limited_clip = set_frame_props(limited_clip, _ColorRange=1)
                except Exception:  # pragma: no cover - best effort
                    logger.debug('Failed to tag limited range frame props for frame overlay', exc_info=True)

            def _restore_full_range(node):
                restored = point(node, range=vs.RANGE_FULL, dither_type="none")
                if callable(set_frame_props):
                    try:
                        restored = set_frame_props(restored, _ColorRange=0)
                    except Exception:  # pragma: no cover - best effort
                        logger.debug('Failed to tag full range frame props after frame overlay', exc_info=True)
                return restored

            convert_back = _restore_full_range
        except Exception:  # pragma: no cover - best effort
            logger.debug('Failed to convert clip to limited range for frame overlay', exc_info=True)
            limited_clip = clip
            convert_back = None

    label = title.strip() if isinstance(title, str) else ''
    if not label:
        label = 'Clip'

    padding_title = " " + ("\n" * 3)

    def _draw_info(
        n: int,
        f: Any,
        clip_ref: Any,
        *,
        draw_text_fn: Callable[[Any, str], Any] | None = None,
    ) -> Any:
        pict = f.props.get('_PictType')
        if isinstance(pict, bytes):
            pict_text = pict.decode('utf-8', 'ignore')
        elif isinstance(pict, str):
            pict_text = pict
        else:
            pict_text = 'N/A'
        display_idx = requested_frame if requested_frame is not None else n
        lines = [
            f"Frame {display_idx} of {clip_ref.num_frames}",
            f"Picture type: {pict_text}",
        ]
        info = "\n".join(lines)
        result = subtitle(clip_ref, text=[info], style=FRAME_INFO_STYLE)
        if selection_label:
            content_info = f"Content Type: {selection_label}"
            result = subtitle(result, text=[content_info], style=FRAME_INFO_BOTTOM_LEFT_STYLE)
        tonemap_text = _decode_prop_text(
            f.props.get('_TonemapOverlay') or f.props.get('_Tonemapped')
        )
        if tonemap_text and callable(draw_text_fn):
            try:
                result = draw_text_fn(result, tonemap_text, alignment=9, scale=1)
            except Exception as exc:  # pragma: no cover - defensive
                logger.debug('Tonemap overlay draw failed: %s', exc)
        return result

    try:
        info_clip = frame_eval(
            limited_clip,
            partial(_draw_info, clip_ref=limited_clip, draw_text_fn=draw_text),
            prop_src=limited_clip,
        )
        result = subtitle(info_clip, text=[padding_title + label], style=FRAME_INFO_STYLE)
        if callable(convert_back):
            try:
                result = convert_back(result)
            except Exception:  # pragma: no cover - best effort
                logger.debug('Failed to restore full range after frame overlay', exc_info=True)
        return result
    except Exception as exc:  # pragma: no cover - defensive
        logger.debug('Applying frame overlay failed: %s', exc)
        return clip


class ScreenshotError(RuntimeError):
    """Base class for screenshot related issues."""


class ScreenshotGeometryError(ScreenshotError):
    """Raised when geometry or cropping cannot be satisfied."""


class ScreenshotWriterError(ScreenshotError):
    """Raised when the underlying writer fails."""


def _snap_pair_to_mod(first: int, second: int, total: int, mod: int) -> tuple[int, int]:
    """Snap a crop pair to *mod* multiples without exceeding *total*."""

    if total <= 0:
        return (0, 0)

    first = max(0, min(first, total))
    if mod <= 1:
        return (first, max(0, total - first))

    if first % mod != 0:
        first += mod - (first % mod)
    first = min(first, total)
    second = total - first

    remainder = second % mod
    if remainder != 0:
        shift = remainder
        if first - shift >= 0:
            first -= shift
            second += shift
        else:
            second += mod - remainder

    first = max(0, first - (first % mod))
    second = max(0, second - (second % mod))

    while first + second > total:
        if first >= mod:
            first -= mod
        elif second >= mod:
            second -= mod
        else:
            break

    first = max(0, min(first, total))
    second = max(0, min(second, total - first))
    return (first, second)


def plan_mod_crop(
    dimensions: Sequence[tuple[int, int]],
    mod: int,
    letterbox_pillarbox_aware: bool,
) -> list[tuple[int, int, int, int]]:
    """Plan per-clip crops mirroring the legacy heuristics."""

    if not dimensions:
        return []

    valid = [(w, h) for w, h in dimensions if w > 0 and h > 0]
    if not valid:
        raise ScreenshotGeometryError("Clip dimensions must be positive")

    target_w = min(w for w, _ in valid)
    target_h = min(h for _, h in valid)
    same_w = all(w == valid[0][0] for w, _ in valid)
    same_h = all(h == valid[0][1] for _, h in valid)

    plans: list[tuple[int, int, int, int]] = []
    for width, height in dimensions:
        if width <= 0 or height <= 0:
            raise ScreenshotGeometryError("Clip dimensions must be positive")

        wdiff = max(0, width - target_w)
        hdiff = max(0, height - target_h)

        if letterbox_pillarbox_aware and same_w and not same_h:
            left = right = 0
            top = hdiff // 2
            bottom = hdiff - top
            top, bottom = _snap_pair_to_mod(top, bottom, hdiff, mod)
        elif letterbox_pillarbox_aware and same_h and not same_w:
            top = bottom = 0
            left = wdiff // 2
            right = wdiff - left
            left, right = _snap_pair_to_mod(left, right, wdiff, mod)
        else:
            left = wdiff // 2
            right = wdiff - left
            top = hdiff // 2
            bottom = hdiff - top
            left, right = _snap_pair_to_mod(left, right, wdiff, mod)
            top, bottom = _snap_pair_to_mod(top, bottom, hdiff, mod)

        plans.append((left, top, right, bottom))

    return plans


def _compute_scaled_dimensions(
    width: int,
    height: int,
    crop: tuple[int, int, int, int],
    target_height: int,
) -> tuple[int, int]:
    cropped_w = width - crop[0] - crop[2]
    cropped_h = height - crop[1] - crop[3]
    if cropped_w <= 0 or cropped_h <= 0:
        raise ScreenshotGeometryError("Invalid crop results")

    desired_h = max(1, int(round(target_height)))
    scale = desired_h / cropped_h if cropped_h else 1.0
    target_w = int(round(cropped_w * scale)) if scale != 1 else cropped_w
    target_w = max(1, target_w)
    return (target_w, desired_h)


def _plan_geometry(clips: Sequence[Any], cfg: ScreenshotConfig) -> list[_GeometryPlan]:
    dimensions: list[tuple[int, int]] = []
    for clip in clips:
        width = getattr(clip, "width", None)
        height = getattr(clip, "height", None)
        if not isinstance(width, int) or not isinstance(height, int):
            raise ScreenshotGeometryError("Clip missing width/height metadata")
        if width <= 0 or height <= 0:
            raise ScreenshotGeometryError("Clip dimensions must be positive")

        dimensions.append((width, height))

    crops = plan_mod_crop(dimensions, cfg.mod_crop, cfg.letterbox_pillarbox_aware)

    plans: list[_GeometryPlan] = []
    for (width, height), crop in zip(dimensions, crops):
        cropped_w = width - crop[0] - crop[2]
        cropped_h = height - crop[1] - crop[3]
        if cropped_w <= 0 or cropped_h <= 0:
            raise ScreenshotGeometryError("Invalid crop results")

        plans.append(
            {
                "width": int(width),
                "height": int(height),
                "crop": crop,
                "cropped_w": int(cropped_w),
                "cropped_h": int(cropped_h),
            }
        )

    single_res_target: Optional[int] = int(cfg.single_res) if cfg.single_res > 0 else None
    if single_res_target is not None:
        desired_height: Optional[int] = max(1, single_res_target)
        global_target: Optional[int] = None
    else:
        desired_height = None
        if cfg.upscale:
            cropped_values = [plan["cropped_h"] for plan in plans]
            global_target = max(cropped_values) if cropped_values else None
        else:
            global_target = None

    for plan in plans:
        cropped_h = int(plan["cropped_h"])
        if desired_height is not None:
            target_h = int(desired_height)
            if not cfg.upscale and target_h > cropped_h:
                target_h = cropped_h
        elif global_target is not None:
            target_h = max(cropped_h, int(global_target))
        else:
            target_h = cropped_h

        plan["scaled"] = _compute_scaled_dimensions(
            int(plan["width"]),
            int(plan["height"]),
            tuple(plan["crop"]),
            target_h,
        )

    return plans


def _sanitise_label(label: str) -> str:
    cleaned = _INVALID_LABEL_PATTERN.sub("_", label)
    if os.name == "nt":
        cleaned = cleaned.rstrip(" .")
    cleaned = cleaned.strip()
    return cleaned or "comparison"


def _derive_labels(source: str, metadata: Mapping[str, str]) -> tuple[str, str]:
    raw = metadata.get("label") or Path(source).stem
    cleaned = _sanitise_label(raw)
    return raw.strip() or cleaned, cleaned


def _prepare_filename(frame: int, label: str) -> str:
    return f"{frame} - {label}.png"


def _normalise_compression_level(level: int) -> int:
    try:
        value = int(level)
    except Exception:
        return 1
    return max(0, min(2, value))


def _map_fpng_compression(level: int) -> int:
    normalised = _normalise_compression_level(level)
    return {0: 0, 1: 1, 2: 2}.get(normalised, 1)


def _map_png_compression_level(level: int) -> int:
    """Translate the user configured level into a PNG compress level."""

    normalised = _normalise_compression_level(level)
    mapping = {0: 0, 1: 6, 2: 9}
    return mapping.get(normalised, 6)


def _save_frame_with_fpng(
    clip: Any,
    frame_idx: int,
    crop: tuple[int, int, int, int],
    scaled: tuple[int, int],
    path: Path,
    cfg: ScreenshotConfig,
    label: str,
    requested_frame: int,
    selection_label: str | None = None,
) -> None:
    try:
        import vapoursynth as vs  # type: ignore
    except Exception as exc:  # pragma: no cover - requires runtime deps
        raise ScreenshotWriterError("VapourSynth is required for screenshot export") from exc

    if not isinstance(clip, vs.VideoNode):
        raise ScreenshotWriterError("Expected a VapourSynth clip for rendering")

    core = getattr(clip, "core", None) or getattr(vs, "core", None)
    fpng_ns = getattr(core, "fpng", None) if core is not None else None
    writer = getattr(fpng_ns, "Write", None) if fpng_ns is not None else None
    if not callable(writer):
        raise ScreenshotWriterError("VapourSynth fpng.Write plugin is unavailable")

    work = clip
    debug_enabled = bool(getattr(cfg, "debug_log_color_ranges", False))
    debug_records: List[tuple[str, Dict[str, Any]]] = []

    def _record(stage: str, node: Any) -> None:
        if not debug_enabled:
            return
        try:
            info = _collect_clip_debug_info(node, frame_idx)
        except Exception as exc:  # pragma: no cover - diagnostics only
            logger.debug("Failed to collect debug info for stage %s: %s", stage, exc)
            info = {"frame_error": f"{type(exc).__name__}: {exc}"}
        debug_records.append((stage, info))

    try:
        left, top, right, bottom = crop
        if any(crop):
            work = work.std.CropRel(left=left, right=right, top=top, bottom=bottom)
        target_w, target_h = scaled
        if work.width != target_w or work.height != target_h:
            resize_ns = getattr(core, "resize", None)
            if resize_ns is None:
                raise ScreenshotWriterError("VapourSynth core is missing resize namespace")
            resampler = getattr(resize_ns, "Spline36", None)
            if not callable(resampler):
                raise ScreenshotWriterError("VapourSynth resize.Spline36 is unavailable")
            work = resampler(work, width=target_w, height=target_h)
        _record("post_geometry", work)
    except Exception as exc:
        raise ScreenshotWriterError(f"Failed to prepare frame {frame_idx}: {exc}") from exc

    render_clip = work
    _debug_dump_range('pre_overlay', render_clip, frame_idx)
    if cfg.add_frame_info:
        render_clip = _apply_frame_info_overlay(core, render_clip, label, requested_frame, selection_label)
        _record("post_frame_info", render_clip)

    render_clip = _ensure_rgb24(core, render_clip, frame_idx)
    _record("post_rgb24", render_clip)

    compression = _map_fpng_compression(cfg.compression_level)
    try:
        job = writer(render_clip, str(path), compression=compression, overwrite=True)
        job.get_frame(frame_idx)
    except Exception as exc:
        summary = ""
        if debug_enabled and debug_records:
            summary_parts = []
            for stage, info in debug_records:
                summary_str = _summarize_debug_info(info)
                summary_parts.append(f"{stage} -> {summary_str}")
                logger.warning(
                    "VapourSynth debug for '%s' frame %d [%s]: %s",
                    label,
                    frame_idx,
                    stage,
                    summary_str,
                )
            summary = "; ".join(summary_parts)
        message = f"fpng failed for frame {frame_idx} ({label}): {exc}"
        if summary:
            message = f"{message} [debug: {summary}]"
        raise ScreenshotWriterError(message) from exc


def _map_ffmpeg_compression(level: int) -> int:
    """Map config compression level to ffmpeg's PNG compression scale."""

    return _map_png_compression_level(level)


def _resolve_source_frame_index(frame_idx: int, trim_start: int) -> int | None:
    if trim_start == 0:
        return frame_idx
    if trim_start > 0:
        return frame_idx + trim_start
    blank = abs(int(trim_start))
    if frame_idx < blank:
        return None
    return frame_idx - blank


def _save_frame_with_ffmpeg(
    source: str,
    frame_idx: int,
    crop: tuple[int, int, int, int],
    scaled: tuple[int, int],
    path: Path,
    cfg: ScreenshotConfig,
    width: int,
    height: int,
    selection_label: str | None,
) -> None:
    if shutil.which("ffmpeg") is None:
        raise ScreenshotWriterError("FFmpeg executable not found in PATH")

    cropped_w = max(1, width - crop[0] - crop[2])
    cropped_h = max(1, height - crop[1] - crop[3])

    filters = [f"select=eq(n\\,{int(frame_idx)})"]
    if any(crop):
        filters.append(
            "crop={w}:{h}:{x}:{y}".format(
                w=max(1, cropped_w),
                h=max(1, cropped_h),
                x=max(0, crop[0]),
                y=max(0, crop[1]),
            )
        )
    if scaled != (cropped_w, cropped_h):
        filters.append(f"scale={max(1, scaled[0])}:{max(1, scaled[1])}:flags=lanczos")
    if cfg.add_frame_info:
        text_lines = [f"Frame\\ {int(frame_idx)}"]
        if selection_label:
            text_lines.append(f"Content Type\\: {selection_label}")
        text = "\\\\n".join(text_lines)
        drawtext = (
            "drawtext=text={text}:fontcolor=white:box=1:boxcolor=black@0.6:"
            "boxborderw=6:x=10:y=10"
        ).format(text=text)
        filters.append(drawtext)

    filter_chain = ",".join(filters)
    cmd = [
        "ffmpeg",
        "-loglevel",
        "error",
        "-y",
        "-i",
        source,
        "-vf",
        filter_chain,
        "-frames:v",
        "1",
        "-vsync",
        "0",
        "-compression_level",
        str(_map_ffmpeg_compression(cfg.compression_level)),
        str(path),
    ]

    process = subprocess.run(cmd, capture_output=True)
    if process.returncode != 0:
        stderr = process.stderr.decode("utf-8", "ignore").strip()
        raise ScreenshotWriterError(f"FFmpeg failed for frame {frame_idx}: {stderr or 'unknown error'}")



def _save_frame_placeholder(path: Path) -> None:
    path.write_bytes(b"placeholder\n")


def generate_screenshots(
    clips: Sequence[Any],
    frames: Sequence[int],
    files: Sequence[str],
    metadata: Sequence[Mapping[str, str]],
    out_dir: Path,
    cfg: ScreenshotConfig,
    *,
    trim_offsets: Sequence[int] | None = None,
    progress_callback: Callable[[int], None] | None = None,
    frame_labels: Mapping[int, str] | None = None,
) -> List[str]:
    """Render screenshots for *frames* from each clip using configured writer."""

    if len(clips) != len(files):
        raise ScreenshotError("clips and files must have matching lengths")
    if len(metadata) != len(files):
        raise ScreenshotError("metadata and files must have matching lengths")
    if not frames:
        return []

    if trim_offsets is None:
        trim_offsets = [0] * len(files)
    if len(trim_offsets) != len(files):
        raise ScreenshotError("trim_offsets and files must have matching lengths")

    out_dir.mkdir(parents=True, exist_ok=True)
    created: List[str] = []

    geometry = _plan_geometry(clips, cfg)

    for clip_index, (clip, file_path, meta, plan, trim_start) in enumerate(
        zip(clips, files, metadata, geometry, trim_offsets)
    ):
        if frame_labels:
            logger.debug('frame_labels keys: %s', list(frame_labels.keys()))
        crop = plan["crop"]  # type: ignore[assignment]
        scaled = plan["scaled"]  # type: ignore[assignment]
        width = int(plan["width"])
        height = int(plan["height"])
        trim_start = int(trim_start)
        raw_label, safe_label = _derive_labels(file_path, meta)

        for frame in frames:
            frame_idx = int(frame)
            selection_label = frame_labels.get(frame_idx) if frame_labels else None
            if selection_label is not None:
                logger.debug('Selection label for frame %s: %s', frame_idx, selection_label)
            actual_idx, was_clamped = _clamp_frame_index(clip, frame_idx)
            if was_clamped:
                logger.debug(
                    "Frame %s exceeds available frames (%s) in %s; using %s",
                    frame_idx,
                    getattr(clip, 'num_frames', 'unknown'),
                    file_path,
                    actual_idx,
                )
            file_name = _prepare_filename(frame_idx, safe_label)
            target_path = out_dir / file_name

            try:
                resolved_frame = _resolve_source_frame_index(actual_idx, trim_start)
                use_ffmpeg = cfg.use_ffmpeg and resolved_frame is not None
                if cfg.use_ffmpeg and resolved_frame is None:
                    logger.debug(
                        "Frame %s for %s falls within synthetic trim padding; using VapourSynth writer",
                        frame_idx,
                        file_path,
                    )
                if use_ffmpeg:
                    _save_frame_with_ffmpeg(
                        file_path,
                        resolved_frame,
                        crop,
                        scaled,
                        target_path,
                        cfg,
                        width,
                        height,
                        selection_label,
                    )
                else:
                    _save_frame_with_fpng(clip, actual_idx, crop, scaled, target_path, cfg, raw_label, frame_idx, selection_label)
            except ScreenshotWriterError:
                raise
            except Exception as exc:
                logger.warning(
                    "Falling back to placeholder for frame %s of %s: %s",
                    frame_idx,
                    file_path,
                    exc,
                )
                _save_frame_placeholder(target_path)

            created.append(str(target_path))
            if progress_callback is not None:
                progress_callback(1)

    return created<|MERGE_RESOLUTION|>--- conflicted
+++ resolved
@@ -9,11 +9,7 @@
 import re
 from functools import partial
 from pathlib import Path
-<<<<<<< HEAD
 from typing import Any, Callable, Dict, List, Mapping, Optional, Sequence, TypedDict
-=======
-from typing import Any, Callable, Dict, List, Mapping, Sequence, Tuple
->>>>>>> 2750175a
 
 from src.datatypes import ScreenshotConfig
 
@@ -32,7 +28,6 @@
 }
 
 
-<<<<<<< HEAD
 class _GeometryPlan(TypedDict, total=False):
     width: int
     height: int
@@ -42,8 +37,6 @@
     scaled: tuple[int, int]
 
 
-=======
->>>>>>> 2750175a
 def _normalize_prop_value(value: Any) -> Any:
     if isinstance(value, bytes):
         return value.decode("utf-8", "ignore")
@@ -130,11 +123,7 @@
     return ", ".join(parts) if parts else "no data"
 
 
-<<<<<<< HEAD
 def _ensure_rgb24(core: Any, clip: Any, frame_idx: int) -> Any:
-=======
-def _ensure_rgb24(core, clip, frame_idx):
->>>>>>> 2750175a
     try:
         import vapoursynth as vs  # type: ignore
     except Exception as exc:  # pragma: no cover - requires runtime deps
